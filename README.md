BECCA is a general learning program for use in any robot or embodied system. When using BECCA, a robot learns to do whatever it is rewarded to do, and continues learning throughout its lifetime.

<<<<<<< HEAD
To see a demo, just run benchmark.py.
The [wiki](https://github.com/brohrer/becca/wiki) has tutorials on 
how to use BECCA in your application and on 
[how it works](https://github.com/brohrer/becca-docs/blob/master/how_it_works.pdf?raw=true). 
A series of [videos](http://youtu.be/4kPoU8eZvio?list=PLF861CC4C40439EEB) 
demonstrate BECCA's performance in a few different contexts. 
The [BECCA_users group](https://groups.google.com/forum/?fromgroups#!forum/becca_users) 
provides a forum for users to share questions, solutions, and experiences. 
A few [publications](https://github.com/brohrer/publications) 
describe earlier versions and applications of BECCA. 

<a href="url"><img src="https://github.com/brohrer/becca-docs/raw/master/figs/logo_plate.png" 
align="center" height="80" width="240" ></a>
 
=======
####Install BECCA

Make sure you have a current version of Anaconda, then

    pip install --pre becca

####Test BECCA

    python
    import becca.benchmark

The [wiki](https://github.com/brohrer/becca/wiki) has tutorials on how to use BECCA in your application and on [how it works](https://github.com/brohrer/becca-docs/blob/master/how_it_works.pdf?raw=true). 

Some [videos](http://youtu.be/4kPoU8eZvio?list=PLF861CC4C40439EEB) show BECCA in action. 

Until we can get a becca tag on StackOverflow, the [BECCA_users group](https://groups.google.com/forum/?fromgroups#!forum/becca_users) provides a forum for users to share questions, solutions, and experiences. 



<a href="url"><img src="https://github.com/brohrer/becca-docs/raw/master/figs/logo_plate.png" align="center" height="80" width="240" ></a>
>>>>>>> 00896c3d
<|MERGE_RESOLUTION|>--- conflicted
+++ resolved
@@ -1,21 +1,5 @@
 BECCA is a general learning program for use in any robot or embodied system. When using BECCA, a robot learns to do whatever it is rewarded to do, and continues learning throughout its lifetime.
 
-<<<<<<< HEAD
-To see a demo, just run benchmark.py.
-The [wiki](https://github.com/brohrer/becca/wiki) has tutorials on 
-how to use BECCA in your application and on 
-[how it works](https://github.com/brohrer/becca-docs/blob/master/how_it_works.pdf?raw=true). 
-A series of [videos](http://youtu.be/4kPoU8eZvio?list=PLF861CC4C40439EEB) 
-demonstrate BECCA's performance in a few different contexts. 
-The [BECCA_users group](https://groups.google.com/forum/?fromgroups#!forum/becca_users) 
-provides a forum for users to share questions, solutions, and experiences. 
-A few [publications](https://github.com/brohrer/publications) 
-describe earlier versions and applications of BECCA. 
-
-<a href="url"><img src="https://github.com/brohrer/becca-docs/raw/master/figs/logo_plate.png" 
-align="center" height="80" width="240" ></a>
- 
-=======
 ####Install BECCA
 
 Make sure you have a current version of Anaconda, then
@@ -34,6 +18,17 @@
 Until we can get a becca tag on StackOverflow, the [BECCA_users group](https://groups.google.com/forum/?fromgroups#!forum/becca_users) provides a forum for users to share questions, solutions, and experiences. 
 
 
+To see a demo, just run benchmark.py.
+The [wiki](https://github.com/brohrer/becca/wiki) has tutorials on 
+how to use BECCA in your application and on 
+[how it works](https://github.com/brohrer/becca-docs/blob/master/how_it_works.pdf?raw=true). 
+A series of [videos](http://youtu.be/4kPoU8eZvio?list=PLF861CC4C40439EEB) 
+demonstrate BECCA's performance in a few different contexts. 
+The [BECCA_users group](https://groups.google.com/forum/?fromgroups#!forum/becca_users) 
+provides a forum for users to share questions, solutions, and experiences. 
+A few [publications](https://github.com/brohrer/publications) 
+describe earlier versions and applications of BECCA. 
 
-<a href="url"><img src="https://github.com/brohrer/becca-docs/raw/master/figs/logo_plate.png" align="center" height="80" width="240" ></a>
->>>>>>> 00896c3d
+<a href="url"><img src="https://github.com/brohrer/becca-docs/raw/master/figs/logo_plate.png" 
+align="center" height="80" width="240" ></a>
+ 