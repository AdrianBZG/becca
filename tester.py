import numpy as np
from agent.agent import Agent 
#from agent import viz_utils
        
"""  Select the World that the Agent will be placed in. One of these import lines should be uncommented. """
#from worlds.base_world import World
from worlds.grid_1D import World
#from worlds.grid_1D_ms import World
#from worlds.grid_1D_noise import World
#from worlds.grid_2D import World
#from worlds.grid_2D_dc import World
#from worlds.image_1D import World
<<<<<<< HEAD
from worlds.image_2D import World
=======
#from worlds.image_2D import World
>>>>>>> a1da800e

""" If you want to run a world of your own, add the appropriate line here """
#from worlds.hello import World
#from becca_world_listen.listen import World

def test(world, restore=False, show=True, agent_name="test"):
    """ Run 'world' """
    if world.MAX_NUM_FEATURES is None: 
        MAX_NUM_FEATURES = 100
    else:
        MAX_NUM_FEATURES = world.MAX_NUM_FEATURES
    agent = Agent(world.num_sensors, world.num_actions, MAX_NUM_FEATURES, agent_name=agent_name, show=show)
    if restore:
        agent = agent.restore()
    """ If configured to do so, the world sets some Becca parameters to 
    modify its behavior. This is a development hack, and should eventually be 
    removed as Becca matures and settles on a good, general purpose
    set of parameters.
    """
    world.set_agent_parameters(agent)
    actions = np.zeros((world.num_actions,1))
    # Repeat the loop through the duration of the existence of the world 
    while(world.is_alive()):
        sensors, reward = world.step(actions)
        actions = agent.step(sensors, reward)
        if world.is_time_to_display():          
            world.vizualize(agent)
    return agent.report_performance()

def profile():
    """ Profile BECCA's performance """
    import cProfile
    import pstats
    cProfile.run('test(World())', 'tester_profile')
    p = pstats.Stats('tester_profile')
    p.strip_dirs().sort_stats('time', 'cum').print_stats(30)
    
if __name__ == '__main__':
    profile_flag = False
    if profile_flag:
        profile()
    else:
        test(World(lifespan=10**6))<|MERGE_RESOLUTION|>--- conflicted
+++ resolved
@@ -10,11 +10,7 @@
 #from worlds.grid_2D import World
 #from worlds.grid_2D_dc import World
 #from worlds.image_1D import World
-<<<<<<< HEAD
-from worlds.image_2D import World
-=======
 #from worlds.image_2D import World
->>>>>>> a1da800e
 
 """ If you want to run a world of your own, add the appropriate line here """
 #from worlds.hello import World
