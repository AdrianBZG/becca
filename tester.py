--- conflicted
+++ resolved
@@ -15,12 +15,7 @@
 
 """ If you want to run a world of your own, add the appropriate line here """
 #from worlds.hello import World
-<<<<<<< HEAD
 from becca_world_listen.listen import World
-=======
-from becca_world_listen.listen import World 
-
->>>>>>> 018df44c
 
 def test(world, restore=False, agent_name="test"):
     """ Run 'world' """
